--- conflicted
+++ resolved
@@ -1,22 +1,16 @@
 import { Anthropic } from "@anthropic-ai/sdk"
 import { AnthropicVertex } from "@anthropic-ai/vertex-sdk"
 import { Stream as AnthropicStream } from "@anthropic-ai/sdk/streaming"
-<<<<<<< HEAD
-import { SingleCompletionHandler } from "../"
-import { BetaThinkingConfigParam } from "@anthropic-ai/sdk/resources/beta"
-=======
+
 import { VertexAI } from "@google-cloud/vertexai"
 
->>>>>>> a2d441c5
 import { ApiHandlerOptions, ModelInfo, vertexDefaultModelId, VertexModelId, vertexModels } from "../../shared/api"
 import { ApiStream } from "../transform/stream"
 import { convertAnthropicMessageToVertexGemini } from "../transform/vertex-gemini-format"
-<<<<<<< HEAD
 import { BaseProvider } from "./base-provider"
-=======
+
 import { ANTHROPIC_DEFAULT_MAX_TOKENS } from "./constants"
-import { ApiHandler, getModelParams, SingleCompletionHandler } from "../"
->>>>>>> a2d441c5
+import { getModelParams, SingleCompletionHandler } from "../"
 
 // Types for Vertex SDK
 
@@ -356,17 +350,7 @@
 		}
 	}
 
-<<<<<<< HEAD
-	override getModel(): {
-		id: VertexModelId
-		info: ModelInfo
-		temperature: number
-		maxTokens: number
-		thinking?: BetaThinkingConfigParam
-	} {
-=======
 	getModel() {
->>>>>>> a2d441c5
 		const modelId = this.options.apiModelId
 		let id = modelId && modelId in vertexModels ? (modelId as VertexModelId) : vertexDefaultModelId
 		const info: ModelInfo = vertexModels[id]
